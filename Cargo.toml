[package]
name = "httm" 
authors = ["Robert Swinford <robert.swinford <...at...> gmail.com>"]
version = "0.31.8"
edition = "2021"
keywords = ["zfs", "backup", "restore", "cli-utility", "snapshot"]
description = "A CLI tool for viewing snapshot file versions on ZFS and btrfs datasets"
repository = "https://github.com/kimono-koans/httm"
readme = "README.md"
categories = [ "command-line-utilities",  "os" ]
license = "MPL-2.0"
documentation = "https://github.com/kimono-koans/httm/blob/master/README.md"

[badges]
maintenance = { status = "actively-developed" }

[profile.deb]
lto = true
opt-level = "z"
codegen-units = 1
panic = "abort"
inherits = "release"

# acls feature - requires libacl1-dev to build
[features]
acls = ["exacl"]
xattrs = ["xattr"]

[target.'cfg(unix)'.dependencies]
<<<<<<< HEAD
exacl = { version = "0.10.0", optional=true }
xattr = { version = "1.0.0", default-features = false, optional = true }
=======
exacl = { version = "0.11.0", optional=true }
>>>>>>> 84a0e9b1

[dependencies]
simd-adler32 = { version = "0.3.7", default-features = false, features = ["std"] }
clap = { version = "3.2.25", default-features = false, features = ["cargo", "std"] }
crossbeam-channel = { version = "0.5.8", default-features = false }
time = { version = "0.3.21", default-features = false, features = ["formatting", "local-offset"] }
number_prefix = { version = "0.4.0",  default-features = false }
skim = { version = "0.10.33", default-features = false, package="two_percent" }
nu-ansi-term = { version = "0.49.0", default-features = false }
lscolors = { version = "0.16.0", default-features = false, features = ["nu-ansi-term"] }
terminal_size = { version = "0.3.0", default-features = false }
which = { version = "5.0.0", default-features = false }
rayon = { version = "1.8.0", default-features = false }
indicatif =  { version = "0.17.7", default-features = false }
proc-mounts = { version = "0.3.0", default-features = false }
<<<<<<< HEAD
once_cell = { version = "1.17.1", default-features = false }
hashbrown = { version = "0.14.0", default-features = false, features = ["rayon", "ahash", "inline-more"] }
nix = { version = "0.26.2", default-features = false, features = ["fs", "user"] }
serde = { version = "1.0.163", default-features = false }
serde_json = { version = "1.0.96", default-features = false, features = ["preserve_order"] }
filetime = { version = "0.2.21", default-features = false }
libc = { version = "0.2.144", default-features = false }
=======
once_cell = { version = "1.18.0", default-features = false }
hashbrown = { version = "0.14.2", default-features = false, features = ["rayon", "ahash", "inline-more"] }
nix = { version = "0.27.1", default-features = false, features = ["fs", "user", "zerocopy"] }
xattr = { version = "1.0.1", default-features = false }
serde = { version = "1.0.192", default-features = false }
serde_json = { version = "1.0.108", default-features = false, features = ["preserve_order"] }
filetime = { version = "0.2.22", default-features = false }
libc = { version = "0.2.150", default-features = false }
>>>>>>> 84a0e9b1

[patch.crates-io]
timer = { git = "https://github.com/kimono-koans/timer.rs" }

[package.metadata.deb]
maintainer = "kimono koans <https://github.com/kimono-koans/>"
copyright = "2023, Robert Swinford <robert.swinford<...at...>gmail.com>"
extended-description = """\

Prints the size, date and corresponding locations of available unique versions of files \
residing on snapshots.  May also be used interactively to select and restore from such \
versions, and even to snapshot datasets which contain certain files.
"""
license-file = ["LICENSE", "4"]
depends = "libc6" 
section = "utility"
priority = "optional"
assets = [
    ["target/release/httm", "usr/bin/", "755"],
    ["scripts/ounce.bash", "usr/bin/ounce", "755"],
    ["scripts/bowie.bash", "usr/bin/bowie", "755"],
    ["scripts/nicotine.bash", "usr/bin/nicotine", "755"],
    ["httm.1", "usr/share/man/man1/httm.1", "644"],
    ["README.md", "usr/share/doc/httm/README.md", "644"],
    ["LICENSE", "usr/share/doc/httm/LICENSE", "644"],
    ["third_party/LICENSES_THIRD_PARTY.html", "usr/share/doc/httm/LICENSES_THIRD_PARTY.html", "644"],
]<|MERGE_RESOLUTION|>--- conflicted
+++ resolved
@@ -27,12 +27,8 @@
 xattrs = ["xattr"]
 
 [target.'cfg(unix)'.dependencies]
-<<<<<<< HEAD
-exacl = { version = "0.10.0", optional=true }
-xattr = { version = "1.0.0", default-features = false, optional = true }
-=======
 exacl = { version = "0.11.0", optional=true }
->>>>>>> 84a0e9b1
+xattr = { version = "1.0.1", default-features = false, optional = true }
 
 [dependencies]
 simd-adler32 = { version = "0.3.7", default-features = false, features = ["std"] }
@@ -48,24 +44,13 @@
 rayon = { version = "1.8.0", default-features = false }
 indicatif =  { version = "0.17.7", default-features = false }
 proc-mounts = { version = "0.3.0", default-features = false }
-<<<<<<< HEAD
-once_cell = { version = "1.17.1", default-features = false }
-hashbrown = { version = "0.14.0", default-features = false, features = ["rayon", "ahash", "inline-more"] }
-nix = { version = "0.26.2", default-features = false, features = ["fs", "user"] }
-serde = { version = "1.0.163", default-features = false }
-serde_json = { version = "1.0.96", default-features = false, features = ["preserve_order"] }
-filetime = { version = "0.2.21", default-features = false }
-libc = { version = "0.2.144", default-features = false }
-=======
 once_cell = { version = "1.18.0", default-features = false }
 hashbrown = { version = "0.14.2", default-features = false, features = ["rayon", "ahash", "inline-more"] }
 nix = { version = "0.27.1", default-features = false, features = ["fs", "user", "zerocopy"] }
-xattr = { version = "1.0.1", default-features = false }
 serde = { version = "1.0.192", default-features = false }
 serde_json = { version = "1.0.108", default-features = false, features = ["preserve_order"] }
 filetime = { version = "0.2.22", default-features = false }
 libc = { version = "0.2.150", default-features = false }
->>>>>>> 84a0e9b1
 
 [patch.crates-io]
 timer = { git = "https://github.com/kimono-koans/timer.rs" }
